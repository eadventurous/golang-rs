use super::{Token, TokenFactory};
use ::{Lexer, LexerBuilder};
use regex::Match;
pub use self::GoToken::*;

#[derive(Copy, Clone, Ord, PartialOrd, Eq, PartialEq, Debug)]
pub enum GoToken<'a> {
    /// identifiers
    Ident(&'a str),
    /// keywords
    Keyword(GoKeyword),
    /// operators and punctuation,
    Operator(GoOperator),
    // literals
    Literal(GoLiteral<'a>),
    // comment
    Comment(&'a str),
}

/// Go programming language keywords
#[derive(Copy, Clone, Ord, PartialOrd, Eq, PartialEq, Debug)]
pub enum GoKeyword {
    Break,
    Default,
    Func,
    Interface,
    Select,
    Case,
    Defer,
    Go,
    Map,
    Struct,
    Chan,
    Else,
    Goto,
    Package,
    Switch,
    Const,
    Fallthrough,
    If,
    Range,
    Type,
    Continue,
    For,
    Import,
    Return,
    Var,
}

#[derive(Copy, Clone, Ord, PartialOrd, Eq, PartialEq, Debug)]
pub enum GoOperator {
    Add,
    Sub,
    Mul,
    Quo,
    Rem,
    
    And,
    Or,
    Xor,
    Shl,
    Shr,
    AndNot,

    AddAssign,
    SubAssign,
    QuoAssign,
    RemAssign,
    MulAssign,

    AndAssign,
    OrAssign,
    XorAssign,
    ShlAssign,
    ShrAssign,
    AndNotAssign,

    LAnd,
    LOr,
    Arrow,
    Inc,
    Dec,

    Eql,
    Lss,
    Gtr,
    Assign,
    Not,

    NEq,
    LEq,
    GEq,
    Define,
    Ellipsis,

    LParen,
    LBrack,
    LBrace,
    Comma,
    Period,

    RParen,
    RBrack,
    RBrace,
    Semicolon,
    Colon,
}

#[derive(Copy, Clone, Ord, PartialOrd, Eq, PartialEq, Debug)]
pub enum GoLiteral<'a> {
    String(&'a str),
    Integer(&'a str),
    Float(&'a str),
    Imaginary(&'a str),
    /// From golang specs:
    ///
    /// A rune literal represents a rune constant, an integer value identifying a Unicode code point.
    ///
    /// ```
    /// rune_lit         = "'" ( unicode_value | byte_value ) "'" .
    /// unicode_value    = unicode_char | little_u_value | big_u_value | escaped_char .
    /// byte_value       = octal_byte_value | hex_byte_value .
    /// octal_byte_value = `\` octal_digit octal_digit octal_digit .
    /// hex_byte_value   = `\` "x" hex_digit hex_digit .
    /// little_u_value   = `\` "u" hex_digit hex_digit hex_digit hex_digit .
    /// big_u_value      = `\` "U" hex_digit hex_digit hex_digit hex_digit
    ///                            hex_digit hex_digit hex_digit hex_digit .
    /// escaped_char     = `\` ( "a" | "b" | "f" | "n" | "r" | "t" | "v" | `\` | "'" | `"` ) .
    /// ```
    Rune(&'a str),
}

pub fn make_lexer<'a>() -> Lexer<'a, GoToken<'a>> {
    let constant = |x| { move |_| x };

    let rune = r#"(?x)
        ' # open quote
        ( # unicode_value = unicode_char | little_u_value | big_u_value | escaped_char

              # unicode_char = /* an arbitrary Unicode code point except newline */
                [^\\\n]
            | # little_u_value
                \\u ([0-9A-Fa-f]){4}  # TODO: change to [[:xdigit:]]
            | # big_u_value
                \\U ([0-9A-Fa-f]){8}  # TODO: change to [[:xdigit:]]
            | # escaped_char
                \\   [abfnrtv\\'"]

        | # byte value = octal_byte_value | hex_byte_value

              # octal_byte_value
                \\   [0-7]{3}
            | # hex_byte_value
                \\x ([0-9A-Fa-f]){2}  # TODO: change to [[:xdigit:]]
        )
        ' # close quote
    "#;


    LexerBuilder::new()
<<<<<<< HEAD
        .add(r"//.*$", |c| Comment(c.get(0).unwrap().as_str()))
        .add(r"/\*.*?\*/", |c| Comment(c.get(0).unwrap().as_str()))

        .add(r"break", constant(Keyword(GoKeyword::Break)))
        .add(r"case", constant(Keyword(GoKeyword::Case)))
        .add(r"defer", constant(Keyword(GoKeyword::Chan)))
        .add(r"else", constant(Keyword(GoKeyword::Const)))
        .add(r"continue", constant(Keyword(GoKeyword::Continue)))

        .add(r"default", constant(Keyword(GoKeyword::Default)))
        .add(r"defer", constant(Keyword(GoKeyword::Defer)))
        .add(r"else", constant(Keyword(GoKeyword::Else)))
        .add(r"fallthroug", constant(Keyword(GoKeyword::Fallthrough)))
        .add(r"for", constant(Keyword(GoKeyword::For)))

        .add(r"func", constant(Keyword(GoKeyword::Func)))
        .add(r"go", constant(Keyword(GoKeyword::Go)))
        .add(r"goto", constant(Keyword(GoKeyword::Goto)))
        .add(r"if", constant(Keyword(GoKeyword::If)))
        .add(r"import", constant(Keyword(GoKeyword::Import)))

        .add(r"interface", constant(Keyword(GoKeyword::Interface)))
        .add(r"map", constant(Keyword(GoKeyword::Map)))
        .add(r"package", constant(Keyword(GoKeyword::Package)))
        .add(r"range", constant(Keyword(GoKeyword::Range)))
        .add(r"return", constant(Keyword(GoKeyword::Return)))

        .add(r"select", constant(Keyword(GoKeyword::Select)))
        .add(r"struct", constant(Keyword(GoKeyword::Struct)))
        .add(r"switch", constant(Keyword(GoKeyword::Switch)))
        .add(r"type", constant(Keyword(GoKeyword::Type)))
        .add(r"var", constant(Keyword(GoKeyword::Var)))

        .add(r"[[:digit:]]*\.[[:digit:]]*((e|E)(\+|-)?[[:digit:]]*)?i", |c| Literal(GoLiteral::Imaginary(c.get(0).unwrap().as_str())))
        .add(r"[[:digit:]]*(e|E)(\+|-)?[[:digit:]]*i", |c| Literal(GoLiteral::Imaginary(c.get(0).unwrap().as_str())))
        .add(r"\.[[:digit:]]*((e|E)(\+|-)?[[:digit:]]*)?i", |c| Literal(GoLiteral::Imaginary(c.get(0).unwrap().as_str())))
        .add(r"[[:digit:]]*i", |c| Literal(GoLiteral::Imaginary(c.get(0).unwrap().as_str())))

        .add(r"[[:digit:]]*\.[[:digit:]]*((e|E)(\+|-)?[[:digit:]]*)?", |c| Literal(GoLiteral::Float(c.get(0).unwrap().as_str())))
        .add(r"[[:digit:]]*(e|E)(\+|-)?[[:digit:]]*", |c| Literal(GoLiteral::Float(c.get(0).unwrap().as_str())))
        .add(r"\.[[:digit:]]*((e|E)(\+|-)?[[:digit:]]*)?", |c| Literal(GoLiteral::Float(c.get(0).unwrap().as_str())))

        .add(r"[1-9]+[[:digit:]]*", |c| Literal(GoLiteral::Integer(c.get(0).unwrap().as_str())))
        .add(r"0[0-7]*", |c| Literal(GoLiteral::Integer(c.get(0).unwrap().as_str())))
        .add(r"0(x|X)[[:xdigit:]]+", |c| Literal(GoLiteral::Integer(c.get(0).unwrap().as_str())))

        .add(r"\+=", constant(Operator(GoOperator::AddAssign)))
        .add(r"-=", constant(Operator(GoOperator::SubAssign)))
        .add(r"\*=", constant(Operator(GoOperator::MulAssign)))
        .add(r"/=", constant(Operator(GoOperator::QuoAssign)))
        .add(r"%=", constant(Operator(GoOperator::RemAssign)))

        .add(r"&=", constant(Operator(GoOperator::AndAssign)))
        .add(r"\|=", constant(Operator(GoOperator::OrAssign)))
        .add(r"\^=", constant(Operator(GoOperator::XorAssign)))
        .add(r"<<=", constant(Operator(GoOperator::ShlAssign)))
        .add(r">>=", constant(Operator(GoOperator::ShrAssign)))
        .add(r"&\^=", constant(Operator(GoOperator::AndNotAssign)))

        .add(r"&&", constant(Operator(GoOperator::LAnd)))
        .add(r"\|\|", constant(Operator(GoOperator::LOr)))
        .add(r"<-", constant(Operator(GoOperator::Arrow)))
        .add(r"\+\+", constant(Operator(GoOperator::Inc)))
        .add(r"--", constant(Operator(GoOperator::Dec)))

        .add(r"!=", constant(Operator(GoOperator::NEq)))
        .add(r"<=", constant(Operator(GoOperator::LEq)))
        .add(r">=", constant(Operator(GoOperator::GEq)))
        .add(r":=", constant(Operator(GoOperator::Define)))
        .add(r"\.\.\.", constant(Operator(GoOperator::Ellipsis)))

        .add(r"\(", constant(Operator(GoOperator::LParen)))
        .add(r"\[", constant(Operator(GoOperator::LBrack)))
        .add(r"\{", constant(Operator(GoOperator::LBrace)))
        .add(r",", constant(Operator(GoOperator::Comma)))
        .add(r"\.", constant(Operator(GoOperator::Period)))

        .add(r"\)", constant(Operator(GoOperator::RParen)))
        .add(r"\]", constant(Operator(GoOperator::RBrack)))
        .add(r"\}", constant(Operator(GoOperator::RBrace)))
        .add(r";", constant(Operator(GoOperator::Semicolon)))
        .add(r":", constant(Operator(GoOperator::Colon)))

        .add(r"==", constant(Operator(GoOperator::Eql)))
        .add(r"<", constant(Operator(GoOperator::Lss)))
        .add(r">", constant(Operator(GoOperator::Gtr)))
        .add(r"=", constant(Operator(GoOperator::Assign)))
        .add(r"!", constant(Operator(GoOperator::Not)))

        .add(r"&\^", constant(Operator(GoOperator::AndNot)))
        .add(r"&", constant(Operator(GoOperator::And)))
        .add(r"\|", constant(Operator(GoOperator::Or)))
        .add(r"\^", constant(Operator(GoOperator::Xor)))
        .add(r"<<", constant(Operator(GoOperator::Shl)))
        .add(r">>", constant(Operator(GoOperator::Shr)))

        .add(r"\+", constant(Operator(GoOperator::Add)))
        .add(r"-", constant(Operator(GoOperator::Sub)))
        .add(r"\*", constant(Operator(GoOperator::Mul)))
        .add(r"/", constant(Operator(GoOperator::Quo)))
        .add(r"%", constant(Operator(GoOperator::Rem)))

        .add(rune, |c| GoToken::Literal(GoLiteral::Rune(c.get(0).unwrap().as_str())))
        .build() 
=======
        .add(r"-", constant(Operator(GoOperator::Dec)))
        .add(rune, |c| GoToken::Literal(GoLiteral::Rune(c.get(1).unwrap().as_str())))
        .build()
>>>>>>> da738170
}


impl<'a> Token<'a> for GoToken<'a> {
    fn describe(&self) -> String {
        match *self {
            GoToken::Ident(ref id) => id.to_string(),
            GoToken::Keyword(ref kw) => format!("{:?}", kw),
            _ => format!("{:?}", self),
        }
    }
}

#[cfg(test)]
mod test {
    use super::*;
    use ::engine;

    #[test]
    fn test_float() {
        let source = &r"2.71828";

        let tokens = engine(&make_lexer(), source).unwrap();
        assert_eq!(tokens, vec![Literal(GoLiteral::Float("2.71828"))]);
    }

    #[test]
    fn test_rune() {
        let lexer = make_lexer();

        let valid_runes = [
            r"'a'",
            r"'ä'",
            r"'本'",
            r"'\t'",
            r"'\000'",
            r"'\007'",
            r"'\377'",
            r"'\x07'",
            r"'\xff'",
            r"'\u12e4'",
            r"'\U00101234'",
            r"'\''",         // rune literal containing single quote character
        ];
        let illegal_runes = [
            r"'aa'",         // illegal: too many characters
            r"'\xa'",        // illegal: too few hexadecimal digits
            r"'\0'",         // illegal: too few octal digits
            // Regexp-based lexer cannot detect surrogate half,
            // r"'\uDFFF'",     // illegal: surrogate half
            // ...nor it is capable of understanding Unicode code points.
            // r"'\U00110000'", // illegal: invalid Unicode code point
        ];
        for rune in valid_runes.into_iter() {
            assert_eq!(lexer.next(rune).unwrap().1,
                       GoToken::Literal(GoLiteral::Rune(&rune[1..rune.len() - 1])));
        }
        for rune in illegal_runes.into_iter() {
            assert!(lexer.next(rune).is_err());
        }
    }
}<|MERGE_RESOLUTION|>--- conflicted
+++ resolved
@@ -158,7 +158,6 @@
 
 
     LexerBuilder::new()
-<<<<<<< HEAD
         .add(r"//.*$", |c| Comment(c.get(0).unwrap().as_str()))
         .add(r"/\*.*?\*/", |c| Comment(c.get(0).unwrap().as_str()))
 
@@ -261,13 +260,8 @@
         .add(r"/", constant(Operator(GoOperator::Quo)))
         .add(r"%", constant(Operator(GoOperator::Rem)))
 
-        .add(rune, |c| GoToken::Literal(GoLiteral::Rune(c.get(0).unwrap().as_str())))
+        .add(rune, |c| GoToken::Literal(GoLiteral::Rune(c.get(1).unwrap().as_str())))
         .build() 
-=======
-        .add(r"-", constant(Operator(GoOperator::Dec)))
-        .add(rune, |c| GoToken::Literal(GoLiteral::Rune(c.get(1).unwrap().as_str())))
-        .build()
->>>>>>> da738170
 }
 
 
