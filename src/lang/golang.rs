use super::{Token, TokenFactory};
use ::{Lexer, LexerBuilder};
use regex::Match;
pub use self::GoToken::*;

#[derive(Copy, Clone, Ord, PartialOrd, Eq, PartialEq, Debug)]
pub enum GoToken<'a> {
    /// identifiers
    Ident(&'a str),
    /// keywords
    Keyword(GoKeyword),
    /// operators and punctuation,
    Operator(GoOperator),
    // literals
    Literal(GoLiteral<'a>),
    // comment
    Comment(&'a str),
}

/// Go programming language keywords
#[derive(Copy, Clone, Ord, PartialOrd, Eq, PartialEq, Debug)]
pub enum GoKeyword {
    Break,
    Default,
    Func,
    Interface,
    Select,
    Case,
    Defer,
    Go,
    Map,
    Struct,
    Chan,
    Else,
    Goto,
    Package,
    Switch,
    Const,
    Fallthrough,
    If,
    Range,
    Type,
    Continue,
    For,
    Import,
    Return,
    Var,
}

#[derive(Copy, Clone, Ord, PartialOrd, Eq, PartialEq, Debug)]
pub enum GoOperator {
    Add,
    Sub,
    Mul,
    Quo,
    Rem,
    
    And,
    Or,
    Xor,
    Shl,
    Shr,
    AndNot,

    AddAssign,
    SubAssign,
    QuoAssign,
    RemAssign,
    MulAssign,

    AndAssign,
    OrAssign,
    XorAssign,
    ShlAssign,
    ShrAssign,
    AndNotAssign,

    LAnd,
    LOr,
    Arrow,
    Inc,
    Dec,

    Eql,
    Lss,
    Gtr,
    Assign,
    Not,

    NEq,
    LEq,
    GEq,
    Define,
    Ellipsis,

    LParen,
    LBrack,
    LBrace,
    Comma,
    Period,

    RParen,
    RBrack,
    RBrace,
    Semicolon,
    Colon,
}

#[derive(Copy, Clone, Ord, PartialOrd, Eq, PartialEq, Debug)]
pub enum GoLiteral<'a> {
    String(&'a str),
    Integer(&'a str),
    Float(&'a str),
    Imaginary(&'a str),
    Rune(&'a str),
}

pub fn make_lexer<'a>() -> Lexer<'a, GoToken<'a>> {
    let constant = |x| { move |_| x };

    let rune = r#"(?x)
        ' # open quote
        ( # unicode_value = unicode_char | little_u_value | big_u_value | escaped_char

              # unicode_char = /* an arbitrary Unicode code point except newline */
                [^\\\n]
            | # little_u_value
                \\u ([0-9A-Fa-f]){4}  # TODO: change to [[:xdigit:]]
            | # big_u_value
                \\U ([0-9A-Fa-f]){8}  # TODO: change to [[:xdigit:]]
            | # escaped_char
                \\   [abfnrtv\\'"]

        | # byte value = octal_byte_value | hex_byte_value

              # octal_byte_value
                \\   [0-7]{3}
            | # hex_byte_value
                \\x ([0-9A-Fa-f]){2}  # TODO: change to [[:xdigit:]]
        )
        ' # close quote
    "#;


    LexerBuilder::new()
<<<<<<< HEAD
        .add(r"//.*$", |c| Comment(c.get(0).unwrap().as_str()))
        .add(r"/\*.*?\*/", |c| Comment(c.get(0).unwrap().as_str()))

        .add(r"break", constant(Keyword(GoKeyword::Break)))
        .add(r"case", constant(Keyword(GoKeyword::Case)))
        .add(r"defer", constant(Keyword(GoKeyword::Chan)))
        .add(r"else", constant(Keyword(GoKeyword::Const)))
        .add(r"continue", constant(Keyword(GoKeyword::Continue)))

        .add(r"default", constant(Keyword(GoKeyword::Default)))
        .add(r"defer", constant(Keyword(GoKeyword::Defer)))
        .add(r"else", constant(Keyword(GoKeyword::Else)))
        .add(r"fallthroug", constant(Keyword(GoKeyword::Fallthrough)))
        .add(r"for", constant(Keyword(GoKeyword::For)))

        .add(r"func", constant(Keyword(GoKeyword::Func)))
        .add(r"go", constant(Keyword(GoKeyword::Go)))
        .add(r"goto", constant(Keyword(GoKeyword::Goto)))
        .add(r"if", constant(Keyword(GoKeyword::If)))
        .add(r"import", constant(Keyword(GoKeyword::Import)))

        .add(r"interface", constant(Keyword(GoKeyword::Interface)))
        .add(r"map", constant(Keyword(GoKeyword::Map)))
        .add(r"package", constant(Keyword(GoKeyword::Package)))
        .add(r"range", constant(Keyword(GoKeyword::Range)))
        .add(r"return", constant(Keyword(GoKeyword::Return)))

        .add(r"select", constant(Keyword(GoKeyword::Select)))
        .add(r"struct", constant(Keyword(GoKeyword::Struct)))
        .add(r"switch", constant(Keyword(GoKeyword::Switch)))
        .add(r"type", constant(Keyword(GoKeyword::Type)))
        .add(r"var", constant(Keyword(GoKeyword::Var)))

        .add(r"[[:digit:]]*\.[[:digit:]]*((e|E)(\+|-)?[[:digit:]]*)?i", |c| Literal(GoLiteral::Imaginary(c.get(0).unwrap().as_str())))
        .add(r"[[:digit:]]*(e|E)(\+|-)?[[:digit:]]*i", |c| Literal(GoLiteral::Imaginary(c.get(0).unwrap().as_str())))
        .add(r"\.[[:digit:]]*((e|E)(\+|-)?[[:digit:]]*)?i", |c| Literal(GoLiteral::Imaginary(c.get(0).unwrap().as_str())))
        .add(r"[[:digit:]]*i", |c| Literal(GoLiteral::Imaginary(c.get(0).unwrap().as_str())))

        .add(r"[[:digit:]]*\.[[:digit:]]*((e|E)(\+|-)?[[:digit:]]*)?", |c| Literal(GoLiteral::Float(c.get(0).unwrap().as_str())))
        .add(r"[[:digit:]]*(e|E)(\+|-)?[[:digit:]]*", |c| Literal(GoLiteral::Float(c.get(0).unwrap().as_str())))
        .add(r"\.[[:digit:]]*((e|E)(\+|-)?[[:digit:]]*)?", |c| Literal(GoLiteral::Float(c.get(0).unwrap().as_str())))

        .add(r"[1-9]+[[:digit:]]*", |c| Literal(GoLiteral::Integer(c.get(0).unwrap().as_str())))
        .add(r"0[0-7]*", |c| Literal(GoLiteral::Integer(c.get(0).unwrap().as_str())))
        .add(r"0(x|X)[[:xdigit:]]+", |c| Literal(GoLiteral::Integer(c.get(0).unwrap().as_str())))

        .add(r"\+=", constant(Operator(GoOperator::AddAssign)))
        .add(r"-=", constant(Operator(GoOperator::SubAssign)))
        .add(r"\*=", constant(Operator(GoOperator::MulAssign)))
        .add(r"/=", constant(Operator(GoOperator::QuoAssign)))
        .add(r"%=", constant(Operator(GoOperator::RemAssign)))

        .add(r"&=", constant(Operator(GoOperator::AndAssign)))
        .add(r"\|=", constant(Operator(GoOperator::OrAssign)))
        .add(r"\^=", constant(Operator(GoOperator::XorAssign)))
        .add(r"<<=", constant(Operator(GoOperator::ShlAssign)))
        .add(r">>=", constant(Operator(GoOperator::ShrAssign)))
        .add(r"&\^=", constant(Operator(GoOperator::AndNotAssign)))

        .add(r"&&", constant(Operator(GoOperator::LAnd)))
        .add(r"\|\|", constant(Operator(GoOperator::LOr)))
        .add(r"<-", constant(Operator(GoOperator::Arrow)))
        .add(r"\+\+", constant(Operator(GoOperator::Inc)))
        .add(r"--", constant(Operator(GoOperator::Dec)))

        .add(r"!=", constant(Operator(GoOperator::NEq)))
        .add(r"<=", constant(Operator(GoOperator::LEq)))
        .add(r">=", constant(Operator(GoOperator::GEq)))
        .add(r":=", constant(Operator(GoOperator::Define)))
        .add(r"\.\.\.", constant(Operator(GoOperator::Ellipsis)))

        .add(r"\(", constant(Operator(GoOperator::LParen)))
        .add(r"\[", constant(Operator(GoOperator::LBrack)))
        .add(r"\{", constant(Operator(GoOperator::LBrace)))
        .add(r",", constant(Operator(GoOperator::Comma)))
        .add(r"\.", constant(Operator(GoOperator::Period)))

        .add(r"\)", constant(Operator(GoOperator::RParen)))
        .add(r"\]", constant(Operator(GoOperator::RBrack)))
        .add(r"\}", constant(Operator(GoOperator::RBrace)))
        .add(r";", constant(Operator(GoOperator::Semicolon)))
        .add(r":", constant(Operator(GoOperator::Colon)))

        .add(r"==", constant(Operator(GoOperator::Eql)))
        .add(r"<", constant(Operator(GoOperator::Lss)))
        .add(r">", constant(Operator(GoOperator::Gtr)))
        .add(r"=", constant(Operator(GoOperator::Assign)))
        .add(r"!", constant(Operator(GoOperator::Not)))

        .add(r"&\^", constant(Operator(GoOperator::AndNot)))
        .add(r"&", constant(Operator(GoOperator::And)))
        .add(r"\|", constant(Operator(GoOperator::Or)))
        .add(r"\^", constant(Operator(GoOperator::Xor)))
        .add(r"<<", constant(Operator(GoOperator::Shl)))
        .add(r">>", constant(Operator(GoOperator::Shr)))

        .add(r"\+", constant(Operator(GoOperator::Add)))
        .add(r"-", constant(Operator(GoOperator::Sub)))
        .add(r"\*", constant(Operator(GoOperator::Mul)))
        .add(r"/", constant(Operator(GoOperator::Quo)))
        .add(r"%", constant(Operator(GoOperator::Rem)))

        .build()
=======
        .add(r"-", constant(Operator(GoOperator::Dec)))
        .add(rune, |c| GoToken::Literal(GoLiteral::Rune(c.get(0).unwrap().as_str())))
        .build() 
>>>>>>> 5cec85df
}


impl<'a> Token<'a> for GoToken<'a> {
    fn describe(&self) -> String {
        match *self {
            GoToken::Ident(ref id) => id.to_string(),
            GoToken::Keyword(ref kw) => format!("{:?}", kw),
            _ => format!("{:?}", self),
        }
    }
}

#[cfg(test)]
mod test {
    use super::*;
<<<<<<< HEAD
    use ::engine;

    #[test]
    fn golang() {
        let source = &r"2.71828";

        let tokens = engine(&make_lexer(), source).unwrap();
        assert_eq!(tokens, vec![Literal(GoLiteral::Float("2.71828"))]);
=======

    #[test]
    fn test_rune() {
        let lexer = make_lexer();

        let valid_runes = [
            r"'a'",
            r"'ä'",
            r"'本'",
            r"'\t'",
            r"'\000'",
            r"'\007'",
            r"'\377'",
            r"'\x07'",
            r"'\xff'",
            r"'\u12e4'",
            r"'\U00101234'",
            r"'\''",         // rune literal containing single quote character
        ];
        let illegal_runes = [
            r"'aa'",         // illegal: too many characters
            r"'\xa'",        // illegal: too few hexadecimal digits
            r"'\0'",         // illegal: too few octal digits
            // Regexp-based lexer cannot detect surrogate half,
            // r"'\uDFFF'",     // illegal: surrogate half
            // ...nor it is capable of understanding Unicode code points.
            // r"'\U00110000'", // illegal: invalid Unicode code point
        ];
        for rune in valid_runes.into_iter() {
            assert_eq!(lexer.next(rune).unwrap().1,
                       GoToken::Literal(GoLiteral::Rune(rune)));
        }
        for rune in illegal_runes.into_iter() {
            assert!(lexer.next(rune).is_err());
        }
>>>>>>> 5cec85df
    }
}<|MERGE_RESOLUTION|>--- conflicted
+++ resolved
@@ -143,7 +143,6 @@
 
 
     LexerBuilder::new()
-<<<<<<< HEAD
         .add(r"//.*$", |c| Comment(c.get(0).unwrap().as_str()))
         .add(r"/\*.*?\*/", |c| Comment(c.get(0).unwrap().as_str()))
 
@@ -246,12 +245,8 @@
         .add(r"/", constant(Operator(GoOperator::Quo)))
         .add(r"%", constant(Operator(GoOperator::Rem)))
 
-        .build()
-=======
-        .add(r"-", constant(Operator(GoOperator::Dec)))
         .add(rune, |c| GoToken::Literal(GoLiteral::Rune(c.get(0).unwrap().as_str())))
         .build() 
->>>>>>> 5cec85df
 }
 
 
@@ -268,16 +263,15 @@
 #[cfg(test)]
 mod test {
     use super::*;
-<<<<<<< HEAD
     use ::engine;
 
     #[test]
-    fn golang() {
+    fn test_float() {
         let source = &r"2.71828";
 
         let tokens = engine(&make_lexer(), source).unwrap();
         assert_eq!(tokens, vec![Literal(GoLiteral::Float("2.71828"))]);
-=======
+    }
 
     #[test]
     fn test_rune() {
@@ -313,6 +307,5 @@
         for rune in illegal_runes.into_iter() {
             assert!(lexer.next(rune).is_err());
         }
->>>>>>> 5cec85df
     }
 }